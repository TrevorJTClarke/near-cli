const KeyPair = require('near-api-js').KeyPair;
const exitOnError = require('../utils/exit-on-error');
const implicitAccountId = require('../utils/implicit-accountid');
const connect = require('../utils/connect');
const eventtracking = require('../utils/eventtracking');

module.exports = {
    command: 'generate-key [account-id]',
    desc: 'generate key or show key from Ledger',
    builder: (yargs) => yargs,
    handler: exitOnError(generateKey)
};

async function generateKey(options) {
    await eventtracking.askForId(options);
    const near = await connect(options);

    if (options.usingLedger) {
        if (options.accountId) {
            console.log('WARN: Account id is provided but ignored in case of using Ledger.');
        }
        const publicKey = await options.signer.getPublicKey();
        // NOTE: Command above already prints public key.
        console.log(`Implicit account: ${implicitAccountId(publicKey.toString())}`);
        // TODO: query all accounts with this public key here.
        // TODO: check if implicit account exist, and if the key doen't match already.
        return;
    }

<<<<<<< HEAD
    const { deps: { keyStore } } = near.config;
    const existingKey = await keyStore.getKey(options.networkId, options.accountId);
    if (existingKey) {
        console.log(`Account has existing key pair with ${existingKey.publicKey} public key`);
        return;
    }

    // If key doesn't exist, create one and store in the keyStore.
    // Otherwise, it's expected that both key and accountId are already provided in arguments.
    if (!options.publicKey) {
        const keyPair = KeyPair.fromRandom('ed25519');
        options.publicKey = keyPair.publicKey.toString();
        options.accountId = options.accountId || implicitAccountId(options.publicKey);
        await keyStore.setKey(options.networkId, options.accountId, keyPair);
    }
=======
        // If key doesn't exist, create one and store in the keyStore.
        // Otherwise, it's expected that both key and accountId are already provided in arguments.
        if (!argv.publicKey) {
            const keyPair = KeyPair.fromRandom('ed25519');
            argv.publicKey = keyPair.publicKey.toString();
            argv.accountId = argv.accountId || implicitAccountId(argv.publicKey);
            await keyStore.setKey(argv.networkId, argv.accountId, keyPair);
        } else if (argv.seedPhrase) {
            const seededKeyPair = await argv.signer.keyStore.getKey(argv.networkId, argv.accountId);
            await keyStore.setKey(argv.networkId, argv.accountId, seededKeyPair);
        }
>>>>>>> 80d5d668
            
    console.log(`Key pair with ${options.publicKey} public key for an account "${options.accountId}"`);
    
}<|MERGE_RESOLUTION|>--- conflicted
+++ resolved
@@ -27,7 +27,6 @@
         return;
     }
 
-<<<<<<< HEAD
     const { deps: { keyStore } } = near.config;
     const existingKey = await keyStore.getKey(options.networkId, options.accountId);
     if (existingKey) {
@@ -42,21 +41,11 @@
         options.publicKey = keyPair.publicKey.toString();
         options.accountId = options.accountId || implicitAccountId(options.publicKey);
         await keyStore.setKey(options.networkId, options.accountId, keyPair);
+    } else if (options.seedPhrase) {
+        const seededKeyPair = await options.signer.keyStore.getKey(options.networkId, options.accountId);
+        await keyStore.setKey(options.networkId, options.accountId, seededKeyPair);
     }
-=======
-        // If key doesn't exist, create one and store in the keyStore.
-        // Otherwise, it's expected that both key and accountId are already provided in arguments.
-        if (!argv.publicKey) {
-            const keyPair = KeyPair.fromRandom('ed25519');
-            argv.publicKey = keyPair.publicKey.toString();
-            argv.accountId = argv.accountId || implicitAccountId(argv.publicKey);
-            await keyStore.setKey(argv.networkId, argv.accountId, keyPair);
-        } else if (argv.seedPhrase) {
-            const seededKeyPair = await argv.signer.keyStore.getKey(argv.networkId, argv.accountId);
-            await keyStore.setKey(argv.networkId, argv.accountId, seededKeyPair);
-        }
->>>>>>> 80d5d668
-            
+        
     console.log(`Key pair with ${options.publicKey} public key for an account "${options.accountId}"`);
     
-}+}

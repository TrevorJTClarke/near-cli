--- conflicted
+++ resolved
@@ -17,12 +17,8 @@
                 return {
                     networkId: 'local',
                     nodeUrl: 'http://localhost:3030',
-<<<<<<< HEAD
-                    keyPath: '~/.near/validator_key.json',
+                    keyPath: `${process.env.HOME}/.near/validator_key.json`,
                     walletUrl: 'http://localhost:4000/wallet/',
-=======
-                    keyPath: `${process.env.HOME}/.near/validator_key.json`,
->>>>>>> 8cad5e95
                     contractName: CONTRACT_NAME,
                     initialBalance: 100000000,
                 };

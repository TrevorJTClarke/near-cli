--- conflicted
+++ resolved
@@ -1,8 +1,4 @@
-<<<<<<< HEAD
 import { Greeter } from "../out/model.near";
-=======
-import { context, storage, near } from "./near";
->>>>>>> 70c7f575
 
 // --- contract code goes below
 

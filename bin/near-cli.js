--- conflicted
+++ resolved
@@ -159,15 +159,11 @@
         desc: 'Unique identifier for the account',
         type: 'string',
     })
-<<<<<<< HEAD
-=======
     .option('useLedgerKey', {
         desc: 'Use Ledger for signing with given HD key path',
         type: 'string',
         default: "44'/397'/0'/0'/1'"
     })
-
->>>>>>> a645203b
     .option('walletUrl', {
         desc: 'Website for NEAR Wallet',
         type: 'string'

<<<<<<< HEAD
#!/bin/sh
node --experimental-repl-await "$(dirname "$0")"/cli.js  "$@"
=======
#!/usr/bin/env node

const yargs = require('yargs');
const main = require('../');

const exitOnError = async function(promise) {
  try {
    await promise;
  } catch (e) {
    console.log("Error: ", e);
    process.exit(1);
  }
}

//  For smart contract:
const { spawn } = require('child_process');
const build = {
  command: 'build',
  desc: 'build your smart contract',
  handler: (argv) => {
    const gulp = spawn('gulp');
    gulp.stdout.on('data', function (data) {
      console.log(data.toString());
    });
    gulp.stderr.on('data', function (data) {
      console.log(data.toString());
    });
    gulp.on('exit', function (code) {
      process.exit(code);
    });
  }
};

const deploy = {
  command: 'deploy',
  desc: 'deploy your smart contract',
  builder: (yargs) => yargs
    .option('wasmFile', {
      desc: 'Path to wasm file to deploy',
      type: 'string',
      default: './out/main.wasm'
    })
    .alias({
      'accountId': ['account_id', 'contractName', 'contract_name'],
    }),
  handler: (argv) => exitOnError(main.deploy(argv))
};

const scheduleFunctionCall = {
  command: 'call <contractName> <methodName> [args]',
  desc: 'schedule smart contract call which can modify state',
  builder: (yargs) => yargs
    .option('amount', {
      desc: 'Number of tokens to attach',
      type: 'string',
      default: '1000000000'
    }),
  handler: (argv) => exitOnError(main.scheduleFunctionCall(argv))
};

const callViewFunction = {
  command: 'view <contractName> <methodName> [args]',
  desc: 'make smart contract call which can view state',
  builder: (yargs) => yargs,
  handler: (argv) => exitOnError(main.callViewFunction(argv))
};

const clean = {
  command: 'clean',
  desc: 'clean the smart contract build locally',
  builder: (yargs) => yargs
    .option('outDir', {
      desc: 'build directory',
      type: 'string',
      default: './out'
    }),
  handler: (argv) => exitOnError(main.clean(argv))
};

// For Account:
const createAccount = {
  command: 'create_account <accountId>',
  desc: 'create a developer account with --masterAccount, --publicKey and --initialBalance',
  builder: (yargs) => yargs
    .option('accountId', {
      desc: 'Unique identifier for the newly created account',
      type: 'string',
      required: true
    })
    .option('masterAccount', {
      desc: 'Account used to create requested account.',
      type: 'string',
      required: true
    })
    .option('publicKey', {
      desc: 'Public key to initialize the account with',
      type: 'string',
      required: false
    })
    .option('initialBalance', {
      desc: 'Number of tokens to transfer to newly created account',
      type: 'string',
      default: '1000000000000000000'
    }),
  handler: (argv) => exitOnError(main.createAccount(argv))
};

const login = {
  command: 'login',
  desc: 'logging into NEAR wallet',
  builder: (yargs) => yargs,
  handler: (argv) => exitOnError(main.login(argv))
};

const viewAccount = {
  command: 'view <accountId>',
  desc: 'view account state',
  builder: (yargs) => yargs
    .option('accountId', {
      desc: 'Account to view',
      type: 'string',
      required: true
    }),
  handler: (argv) => exitOnError(main.viewAccount(argv))
};

const deleteAccount = {
  command: 'delete <accountId> <beneficiaryId>',
  desc: 'delete an account and transfer funds to beneficiary account',
  builder: (yargs) => yargs
    .option('accountId', {
      desc: 'Account to view',
      type: 'string',
      required: true
    })
    .option('beneficiaryId', {
      desc: 'Account to transfer funds to',
      type: 'string',
      required: true
    }),
  handler: (argv) => exitOnError(main.deleteAccount(argv))
};

const keys = {
  command: 'keys <accountId>',
  desc: 'view account public keys',
  builder: (yargs) => yargs
    .option('accountId', {
      desc: 'Account to view',
      type: 'string',
      required: true
    }),
  handler: (argv) => exitOnError(main.keys(argv))
};

const stake = {
  command: 'stake <accountId> <stakingKey> <amount>',
  desc: 'create staking transaction',
  builder: (yargs) => yargs
    .option('accountId', {
      desc: 'Account to stake on',
      type: 'string',
      required: true,
    })
    .option('stakingKey', {
      descr: 'Public key to stake with (base58 encoded)',
      type: 'string',
      required: true,
    })
    .option('amount', {
      descr: 'Amount to stake',
      type: 'string',
      required: true,
    }),
    handler: (argv) => exitOnError(main.stake(argv))
};

const sendMoney = {
  command: 'send <sender> <receiver> <amount>',
  desc: 'send tokens to given receiver',
  builder: (yargs) => yargs,
  handler: (argv) => exitOnError(main.sendMoney(argv))
};

// For transaction:
const txStatus = {
  command: 'tx-status <hash>',
  desc: 'lookup transaction status by hash',
  builder: (yargs) => yargs
    .option('hash', {
      desc: 'base58-encoded hash',
      type: 'string',
      required: true
    }),
  handler: (argv) => exitOnError(main.txStatus(argv))
};

let config = require('../get-config')();
yargs // eslint-disable-line
  .option('nodeUrl', {
    desc: 'NEAR node URL',
    type: 'string',
    default: 'http://localhost:3030'
  })
  .option('networkId', {
    desc: 'NEAR network ID, allows using different keys based on network',
    type: 'string',
    default: 'default'
  })
  .option('helperUrl', {
    desc: 'NEAR contract helper URL',
    type: 'string',
  })
  .option('keyPath', {
    desc: 'Path to master account key',
    type: 'string',
  })
  .option('homeDir', {
    desc: 'Where to look for master account, default is ~/.near',
    type: 'string',
    default: `${process.env.HOME}/.near`,
  })
  .option('accountId', {
    desc: 'Unique identifier for the account',
    type: 'string',
  })
  .command(createAccount)
  .command(viewAccount)
  .command(deleteAccount)
  .command(keys)
  .command(txStatus)
  .command(build)
  .command(deploy)
  .command(scheduleFunctionCall)
  .command(callViewFunction)
  .command(viewAccount)
  .command(sendMoney)
  .command(clean)
  .command(stake)
  .command(login)
  .config(config)
  .alias({
    'accountId': ['account_id'],
    'nodeUrl': 'node_url',
    'networkId': ['network_id'],
    'wasmFile': 'wasm_file',
    'projectDir': 'project_dir',
    'outDir': 'out_dir'
  })
  .showHelpOnFail(true)
  .demandCommand(1, 'Please enter a command')
  .argv;
>>>>>>> 8c80fec6
<|MERGE_RESOLUTION|>--- conflicted
+++ resolved
@@ -1,257 +1,2 @@
-<<<<<<< HEAD
 #!/bin/sh
 node --experimental-repl-await "$(dirname "$0")"/cli.js  "$@"
-=======
-#!/usr/bin/env node
-
-const yargs = require('yargs');
-const main = require('../');
-
-const exitOnError = async function(promise) {
-  try {
-    await promise;
-  } catch (e) {
-    console.log("Error: ", e);
-    process.exit(1);
-  }
-}
-
-//  For smart contract:
-const { spawn } = require('child_process');
-const build = {
-  command: 'build',
-  desc: 'build your smart contract',
-  handler: (argv) => {
-    const gulp = spawn('gulp');
-    gulp.stdout.on('data', function (data) {
-      console.log(data.toString());
-    });
-    gulp.stderr.on('data', function (data) {
-      console.log(data.toString());
-    });
-    gulp.on('exit', function (code) {
-      process.exit(code);
-    });
-  }
-};
-
-const deploy = {
-  command: 'deploy',
-  desc: 'deploy your smart contract',
-  builder: (yargs) => yargs
-    .option('wasmFile', {
-      desc: 'Path to wasm file to deploy',
-      type: 'string',
-      default: './out/main.wasm'
-    })
-    .alias({
-      'accountId': ['account_id', 'contractName', 'contract_name'],
-    }),
-  handler: (argv) => exitOnError(main.deploy(argv))
-};
-
-const scheduleFunctionCall = {
-  command: 'call <contractName> <methodName> [args]',
-  desc: 'schedule smart contract call which can modify state',
-  builder: (yargs) => yargs
-    .option('amount', {
-      desc: 'Number of tokens to attach',
-      type: 'string',
-      default: '1000000000'
-    }),
-  handler: (argv) => exitOnError(main.scheduleFunctionCall(argv))
-};
-
-const callViewFunction = {
-  command: 'view <contractName> <methodName> [args]',
-  desc: 'make smart contract call which can view state',
-  builder: (yargs) => yargs,
-  handler: (argv) => exitOnError(main.callViewFunction(argv))
-};
-
-const clean = {
-  command: 'clean',
-  desc: 'clean the smart contract build locally',
-  builder: (yargs) => yargs
-    .option('outDir', {
-      desc: 'build directory',
-      type: 'string',
-      default: './out'
-    }),
-  handler: (argv) => exitOnError(main.clean(argv))
-};
-
-// For Account:
-const createAccount = {
-  command: 'create_account <accountId>',
-  desc: 'create a developer account with --masterAccount, --publicKey and --initialBalance',
-  builder: (yargs) => yargs
-    .option('accountId', {
-      desc: 'Unique identifier for the newly created account',
-      type: 'string',
-      required: true
-    })
-    .option('masterAccount', {
-      desc: 'Account used to create requested account.',
-      type: 'string',
-      required: true
-    })
-    .option('publicKey', {
-      desc: 'Public key to initialize the account with',
-      type: 'string',
-      required: false
-    })
-    .option('initialBalance', {
-      desc: 'Number of tokens to transfer to newly created account',
-      type: 'string',
-      default: '1000000000000000000'
-    }),
-  handler: (argv) => exitOnError(main.createAccount(argv))
-};
-
-const login = {
-  command: 'login',
-  desc: 'logging into NEAR wallet',
-  builder: (yargs) => yargs,
-  handler: (argv) => exitOnError(main.login(argv))
-};
-
-const viewAccount = {
-  command: 'view <accountId>',
-  desc: 'view account state',
-  builder: (yargs) => yargs
-    .option('accountId', {
-      desc: 'Account to view',
-      type: 'string',
-      required: true
-    }),
-  handler: (argv) => exitOnError(main.viewAccount(argv))
-};
-
-const deleteAccount = {
-  command: 'delete <accountId> <beneficiaryId>',
-  desc: 'delete an account and transfer funds to beneficiary account',
-  builder: (yargs) => yargs
-    .option('accountId', {
-      desc: 'Account to view',
-      type: 'string',
-      required: true
-    })
-    .option('beneficiaryId', {
-      desc: 'Account to transfer funds to',
-      type: 'string',
-      required: true
-    }),
-  handler: (argv) => exitOnError(main.deleteAccount(argv))
-};
-
-const keys = {
-  command: 'keys <accountId>',
-  desc: 'view account public keys',
-  builder: (yargs) => yargs
-    .option('accountId', {
-      desc: 'Account to view',
-      type: 'string',
-      required: true
-    }),
-  handler: (argv) => exitOnError(main.keys(argv))
-};
-
-const stake = {
-  command: 'stake <accountId> <stakingKey> <amount>',
-  desc: 'create staking transaction',
-  builder: (yargs) => yargs
-    .option('accountId', {
-      desc: 'Account to stake on',
-      type: 'string',
-      required: true,
-    })
-    .option('stakingKey', {
-      descr: 'Public key to stake with (base58 encoded)',
-      type: 'string',
-      required: true,
-    })
-    .option('amount', {
-      descr: 'Amount to stake',
-      type: 'string',
-      required: true,
-    }),
-    handler: (argv) => exitOnError(main.stake(argv))
-};
-
-const sendMoney = {
-  command: 'send <sender> <receiver> <amount>',
-  desc: 'send tokens to given receiver',
-  builder: (yargs) => yargs,
-  handler: (argv) => exitOnError(main.sendMoney(argv))
-};
-
-// For transaction:
-const txStatus = {
-  command: 'tx-status <hash>',
-  desc: 'lookup transaction status by hash',
-  builder: (yargs) => yargs
-    .option('hash', {
-      desc: 'base58-encoded hash',
-      type: 'string',
-      required: true
-    }),
-  handler: (argv) => exitOnError(main.txStatus(argv))
-};
-
-let config = require('../get-config')();
-yargs // eslint-disable-line
-  .option('nodeUrl', {
-    desc: 'NEAR node URL',
-    type: 'string',
-    default: 'http://localhost:3030'
-  })
-  .option('networkId', {
-    desc: 'NEAR network ID, allows using different keys based on network',
-    type: 'string',
-    default: 'default'
-  })
-  .option('helperUrl', {
-    desc: 'NEAR contract helper URL',
-    type: 'string',
-  })
-  .option('keyPath', {
-    desc: 'Path to master account key',
-    type: 'string',
-  })
-  .option('homeDir', {
-    desc: 'Where to look for master account, default is ~/.near',
-    type: 'string',
-    default: `${process.env.HOME}/.near`,
-  })
-  .option('accountId', {
-    desc: 'Unique identifier for the account',
-    type: 'string',
-  })
-  .command(createAccount)
-  .command(viewAccount)
-  .command(deleteAccount)
-  .command(keys)
-  .command(txStatus)
-  .command(build)
-  .command(deploy)
-  .command(scheduleFunctionCall)
-  .command(callViewFunction)
-  .command(viewAccount)
-  .command(sendMoney)
-  .command(clean)
-  .command(stake)
-  .command(login)
-  .config(config)
-  .alias({
-    'accountId': ['account_id'],
-    'nodeUrl': 'node_url',
-    'networkId': ['network_id'],
-    'wasmFile': 'wasm_file',
-    'projectDir': 'project_dir',
-    'outDir': 'out_dir'
-  })
-  .showHelpOnFail(true)
-  .demandCommand(1, 'Please enter a command')
-  .argv;
->>>>>>> 8c80fec6

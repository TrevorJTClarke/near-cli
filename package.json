--- conflicted
+++ resolved
@@ -1,12 +1,7 @@
 {
   "name": "near-shell",
-<<<<<<< HEAD
-  "version": "0.0.9",
-  "description": "Command line utilities to interact with near blockchain. NEAR cli.",
-=======
   "version": "0.0.11",
   "description": "Command line utilities to interact with near blockchain",
->>>>>>> 02bc82c0
   "main": "index.js",
   "scripts": {
     "build": "echo \"Error: not implemented\" && exit 1",

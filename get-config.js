
module.exports = function getConfig() {
    const configPath = process.cwd() + '/src/config';
    try {
        const config = require(configPath)(process.env.NODE_ENV || 'development');
<<<<<<< HEAD
        if(process.env.NEAR_DEBUG) console.log(config);
=======
>>>>>>> 9a1581ac
        return config;
    } catch (e) {
        if (e.code == 'MODULE_NOT_FOUND') {
            if(process.env.NEAR_DEBUG) console.warn(`[WARNING] Didn't find config at ${configPath}, using default shell config`);
            const defaultConfig = require('./config')(process.env.NODE_ENV || 'development');
<<<<<<< HEAD
            if(process.env.NEAR_DEBUG) console.log(defaultConfig);
=======
>>>>>>> 9a1581ac
            return defaultConfig;
        }
        throw e;
    }
};<|MERGE_RESOLUTION|>--- conflicted
+++ resolved
@@ -3,19 +3,11 @@
     const configPath = process.cwd() + '/src/config';
     try {
         const config = require(configPath)(process.env.NODE_ENV || 'development');
-<<<<<<< HEAD
-        if(process.env.NEAR_DEBUG) console.log(config);
-=======
->>>>>>> 9a1581ac
         return config;
     } catch (e) {
         if (e.code == 'MODULE_NOT_FOUND') {
             if(process.env.NEAR_DEBUG) console.warn(`[WARNING] Didn't find config at ${configPath}, using default shell config`);
             const defaultConfig = require('./config')(process.env.NODE_ENV || 'development');
-<<<<<<< HEAD
-            if(process.env.NEAR_DEBUG) console.log(defaultConfig);
-=======
->>>>>>> 9a1581ac
             return defaultConfig;
         }
         throw e;

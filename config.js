--- conflicted
+++ resolved
@@ -53,12 +53,8 @@
         return {
             networkId: process.env.NEAR_CLI_LOCALNET_NETWORK_ID || 'local',
             nodeUrl: process.env.NEAR_NODE_URL || 'http://localhost:3030',
-<<<<<<< HEAD
             headers: { 'x-api-key': process.env.NEAR_CLI_RPC_SERVER_API_KEY },
-            keyPath: `${process.env.HOME}/.near/validator_key.json`,
-=======
             keyPath: process.env.NEAR_CLI_LOCALNET_KEY_PATH || `${process.env.HOME}/.near/validator_key.json`,
->>>>>>> 69319062
             walletUrl: process.env.NEAR_WALLET_URL || 'http://localhost:4000/wallet',
             contractName: CONTRACT_NAME,
             helperUrl: process.env.NEAR_HELPER_URL || 'http://localhost:3000',
@@ -74,17 +70,6 @@
             contractName: CONTRACT_NAME,
             masterAccount: 'test.near',
         };
-<<<<<<< HEAD
-    case 'ci-betanet':
-        return {
-            networkId: 'shared-test-staging',
-            nodeUrl: process.env.NEAR_CLI_RPC_SERVER_URL || 'https://rpc.ci-betanet.near.org',
-            headers: { 'x-api-key': process.env.NEAR_CLI_RPC_SERVER_API_KEY },
-            contractName: CONTRACT_NAME,
-            masterAccount: 'test.near',
-        };
-=======
->>>>>>> 69319062
     default:
         throw Error(`Unconfigured environment '${env}'. Can be configured in src/config.js.`);
     }
